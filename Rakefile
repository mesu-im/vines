--- conflicted
+++ resolved
@@ -12,50 +12,6 @@
 
 CLOBBER.include('pkg', 'web/chat/javascripts', *ignore)
 
-<<<<<<< HEAD
-spec = Gem::Specification.new do |s|
-  s.name    = "vines"
-  s.version = Vines::VERSION
-
-  s.summary     = "Vines is an XMPP chat server that's easy to install and run."
-  s.description = "Vines is an XMPP chat server that supports thousands of
-simultaneous connections by using EventMachine for asynchronous IO. User data
-is stored in a SQL database, CouchDB, MongoDB, Redis, the file system, or a
-custom storage implementation that you provide. LDAP authentication can be used
-so user names and passwords aren't stored in the chat database. SSL encryption
-is mandatory on all client and server connections."
-
-  s.authors      = ["David Graham"]
-  s.email        = %w[david@negativecode.com]
-  s.homepage     = "http://www.getvines.org"
-
-  s.test_files   = FileList["test/**/*"].to_a
-  s.executables  = %w[vines]
-  s.require_path = "lib"
-
-  s.add_dependency "activerecord", "~> 3.2.3"
-  s.add_dependency "bcrypt-ruby", "~> 3.0.1"
-  s.add_dependency "em-http-request", "~> 1.0.2"
-  s.add_dependency "em-hiredis", "~> 0.1.1"
-  s.add_dependency "eventmachine", ">= 0.12.10"
-  s.add_dependency "http_parser.rb", "~> 0.5.3"
-  s.add_dependency "mongo", "~> 1.5.2"
-  s.add_dependency "bson_ext", "~> 1.5.2"
-  s.add_dependency "net-ldap", "~> 0.3.1"
-  s.add_dependency "nokogiri", "~> 1.4.7"
-
-  s.add_development_dependency "minitest", "~> 2.12.1"
-  s.add_development_dependency "coffee-script", "~> 2.2.0"
-  s.add_development_dependency "coffee-script-source", "~> 1.2.0"
-  s.add_development_dependency "uglifier", "~> 1.2.4"
-  s.add_development_dependency "rake"
-  s.add_development_dependency "sqlite3"
-
-  s.required_ruby_version = '>= 1.9.2'
-end
-
-=======
->>>>>>> 67330c1e
 desc 'Build distributable packages'
 task :build => :assets do
   system "gem build vines.gemspec"
